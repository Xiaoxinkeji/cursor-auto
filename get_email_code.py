--- conflicted
+++ resolved
@@ -16,12 +16,9 @@
         self.epin = Config().get_temp_mail_epin()
         self.session = requests.Session()
         self.emailExtension = Config().get_temp_mail_ext()
-<<<<<<< HEAD
         # 获取协议类型，默认为 POP3
         self.protocol = Config().get_protocol() or 'POP3'
-=======
         self.account = account
->>>>>>> d16aaee0
 
     def get_verification_code(self, max_retries=5, retry_interval=60):
         """
